--- conflicted
+++ resolved
@@ -142,11 +142,7 @@
     Properties:
       Name: sra/guardduty_org_delivery_key_arn
       Description: GuardDuty Delivery KMS Key ARN
-<<<<<<< HEAD
-      SecretString: !Sub '{"GuardDutyDeliveryKeyArn":"${rGuardDutyDeliveryKey.Arn}"}'  # checkov:skip=CKV_SECRET_6 Base64
-=======
-      SecretString: !Sub '{"GuardDutyDeliveryKeyArn":"${rGuardDutyDeliveryKey.Arn}"}' # checkov:skip=CKV_SECRET_6
->>>>>>> 87f867e8
+      SecretString: !Sub '{"GuardDutyDeliveryKeyArn":"${rGuardDutyDeliveryKey.Arn}"}'  # checkov:skip=CKV_SECRET_6
       KmsKeyId: !Ref pSRASecretsKeyAliasArn
       Tags:
         - Key: sra-solution
